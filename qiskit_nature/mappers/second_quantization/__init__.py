--- conflicted
+++ resolved
@@ -15,6 +15,7 @@
 # TODO(sphinx): documentation
 
 from .bravyi_kitaev_mapper import BravyiKitaevMapper
+from .direct_mapper import DirectMapper
 from .fermionic_mapper import FermionicMapper
 from .jordan_wigner_mapper import JordanWignerMapper
 from .linear_mapper import LinearMapper
@@ -24,25 +25,13 @@
 from .vibrational_mapper import VibrationalMapper
 
 __all__ = [
-<<<<<<< HEAD
-        'BravyiKitaevMapper',
-        'BravyiKitaevSuperFastMapper',
-        'DirectMapper',
-        'FermionicMapper',
-        'JordanWignerMapper',
-        'LinearMapper',
-        'LogarithmicMapper',
-        'ParityMapper',
-        'QubitMapper',
-        'SpinMapper',
-        'VibrationalMapper',
-=======
     'BravyiKitaevMapper',
+    'DirectMapper',
     'FermionicMapper',
     'JordanWignerMapper',
     'LinearMapper',
     'ParityMapper',
     'QubitMapper',
     'SpinMapper',
->>>>>>> 48c6c7e5
+    'VibrationalMapper',
 ]