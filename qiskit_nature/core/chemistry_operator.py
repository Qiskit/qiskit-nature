--- conflicted
+++ resolved
@@ -22,15 +22,10 @@
 import logging
 from typing import Dict, Union, List, Tuple, Optional, cast
 
-<<<<<<< HEAD
+import numpy as np
 from qiskit.algorithms import MinimumEigensolverResult, EigensolverResult, AlgorithmResult
-from qiskit_nature import QMolecule
-=======
-import numpy as np
-from qiskit.aqua.algorithms import MinimumEigensolverResult, EigensolverResult, AlgorithmResult
 
 from qiskit_nature.drivers.qmolecule import QMolecule
->>>>>>> c71dff0e
 
 logger = logging.getLogger(__name__)
 
