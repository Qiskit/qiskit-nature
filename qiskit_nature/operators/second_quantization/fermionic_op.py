# This code is part of Qiskit.
#
# (C) Copyright IBM 2021.
#
# This code is licensed under the Apache License, Version 2.0. You may
# obtain a copy of this license in the LICENSE.txt file in the root directory
# of this source tree or at http://www.apache.org/licenses/LICENSE-2.0.
#
# Any modifications or derivative works of this code must retain this
# copyright notice, and modified files need to carry a notice indicating
# that they have been altered from the originals.

"""The Fermionic-particle Operator."""

import re
<<<<<<< HEAD
from itertools import product
=======
>>>>>>> f544e0fd
from typing import List, Optional, Tuple, Union

import numpy as np
from qiskit.utils.validation import validate_min, validate_range_exclusive_max

from qiskit_nature import QiskitNatureError
<<<<<<< HEAD
from qiskit_nature.operators.second_quantization.normal_order import NormalOrder
=======
>>>>>>> f544e0fd
from qiskit_nature.operators.second_quantization.second_quantized_op import SecondQuantizedOp


class FermionicOp(SecondQuantizedOp):
    r"""
    N-mode Fermionic operator.

    **Label**

    Allowed characters for the label are `I`, `-`, `+`, `N`, and, `E`.

    .. list-table::
        :header-rows: 1

        * - Label
          - Mathematical Representation
          - Meaning
        * - `I`
          - :math:`I`
          - Identity operator
        * - `-`
          - :math:`c`
          - Annihilation operator
        * - `+`
          - :math:`c^\dagger`
          - Creation operator
        * - `N`
          - :math:`n = c^\dagger c`
          - Number operator
        * - `E`
          - :math:`I - n = c c^\dagger`
          - Hole number

    There are two types of label modes for :class:`FermionicOp`.
    The label mode is automatically detected.

    1. Dense Label (default, `register_length = None`)

    Dense labels are strings with allowed characters above.
    This is similar to Qiskit's string-based representation of qubit operators.
    For example,

    .. code-block:: python

        "+"
        "II++N-IE"

    are possible labels.

    2. Sparse Label (`register_length` is passed)

    When the parameter `register_length` is passed to :meth:`~FermionicOp.__init__`,
    label is assumed to be a sparse label.
    A sparse label is a string consisting of a space-separated list of words.
    Each word must look like :code:`[+-INE]_<index>`, where the :code:`<index>`
    is a non-negative integer representing the index of the fermionic mode.
    For example,

    .. code-block:: python

        "+_0"
        "-_2"
        "+_10 -_4 +_1 +_0"

    are possible labels.
    The :code:`index` must be in descending order.
    Thus, :code:`"+_0 N_1"` is an invalid label.

    **Initialization**

    The FermionicOp can be initialized in several ways:

        `FermionicOp(label)`
          A label consists of the permitted characters listed above.

        `FermionicOp(tuple)`
          Valid tuples are of the form `(label, coeff)`. `coeff` can be either `int`, `float`,
          or `complex`.

        `FermionicOp(list)`
          The list must be a list of valid tuples as explained above.

    **Algebra**

    `FermionicOp` supports the following basic arithmetic operations: addition, subtraction, scalar
    multiplication, operator multiplication, and dagger(adjoint).
    For example,

    Addition

    .. jupyter-execute::

      from qiskit_nature.operators import FermionicOp
      0.5 * FermionicOp("I+") + FermionicOp("+I")

    Sum

    .. jupyter-execute::

      0.25 * sum(FermionicOp(label) for label in ['NIII', 'INII', 'IINI', 'IIIN'])

    Operator multiplication

    .. jupyter-execute::

      print(FermionicOp("+-") @ FermionicOp("E+"))

    Dagger

    .. jupyter-execute::

      ~FermionicOp("+")

    In principle, you can also add :class:`FermionicOp` and integers, but the only valid case is the
    addition of `0 + FermionicOp`. This makes the `sum` operation from the example above possible
    and it is useful in the following scenario:

    .. code-block:: python

        fermion = 0
        for i in some_iterable:
            some processing
            fermion += FermionicOp(somedata)

    """

    def __init__(
        self,
        data: Union[str, Tuple[str, complex], List[Tuple[str, complex]]],
        register_length: Optional[int] = None,
    ):
        """
        Args:
            data: Input data for FermionicOp. The allowed data is label str,
                  tuple (label, coeff), or list [(label, coeff)].
            register_length: positive integer that represents the length of registers.

        Raises:
            ValueError: given data is invalid value.
            TypeError: given data has invalid type.
        """
        self._register_length: int
        self._coeffs: np.ndarray
        self._labels: List[str]

        if not isinstance(data, (tuple, list, str)):
            raise TypeError(f"Type of data must be str, tuple, or list, not {type(data)}.")

        if isinstance(data, tuple):
            if not isinstance(data[0], str) or not isinstance(data[1], (int, float, complex)):
                raise TypeError(
                    f"Data tuple must be (str, number), not ({type(data[0])}, {type(data[1])})."
                )
            data = [data]

        if isinstance(data, str):
            data = [(data, 1)]

        if not all(
            isinstance(label, str) and isinstance(coeff, (int, float, complex))
            for label, coeff in data
        ):
            raise TypeError("Data list must be [(str, number)].")

        labels, coeffs = zip(*data)
        self._coeffs = np.array(coeffs, np.complex128)

        if register_length is None:  # Dense label
            self._register_length = len(labels[0])
            if not all(len(label) == self._register_length for label in labels):
                raise ValueError("Lengths of strings of label are different.")
            label_pattern = re.compile(r"^[I\+\-NE]+$")
            invalid_labels = [label for label in labels if not label_pattern.match(label)]
            if invalid_labels:
                raise ValueError(f"Invalid labels for dense labels are given: {invalid_labels}")
            self._labels = list(labels)
        else:  # Sparse label
            validate_min("register_length", register_length, 1)
            self._register_length = register_length
            label_pattern = re.compile(r"^[I\+\-NE]_\d+$")
            invalid_labels = [
                label for label in labels if not all(label_pattern.match(l) for l in label.split())
            ]
            if invalid_labels:
                raise ValueError(f"Invalid labels for sparse labels are given: {invalid_labels}")
            list_label = [["I"] * self._register_length for _ in labels]
            for term, label in enumerate(labels):
                prev_index = -1
                for split_label in label.split():
                    op_label, index_str = split_label.split("_", 1)
                    index = int(index_str)
                    validate_range_exclusive_max("index", index, 0, self._register_length)
                    if 0 <= prev_index < index:
                        raise ValueError("Indices of labels must be in descending order.")
                    if list_label[term][self._register_length - index - 1] != "I":
                        raise ValueError(f"Duplicate index {index} is given.")
                    list_label[term][self._register_length - index - 1] = op_label
                    prev_index = index

            self._labels = ["".join(l) for l in list_label]

    def __repr__(self) -> str:
        if len(self) == 1:
            if self._coeffs[0] == 1:
                return f"FermionicOp('{self._labels[0]}')"
            return f"FermionicOp({self.to_list()[0]})"
        return f"FermionicOp({self.to_list()})"  # TODO truncate

    def __str__(self) -> str:
        """Sets the representation of `self` in the console."""
        if len(self) == 1:
            label, coeff = self.to_list()[0]
            return f"{label} * {coeff}"
        return "  " + "\n+ ".join([f"{label} * {coeff}" for label, coeff in self.to_list()])

    def __len__(self):
        return len(self._labels)

    @property
    def register_length(self) -> int:
        """Getter for the length of the fermionic register that the FermionicOp `self` acts
        on.
        """
        return self._register_length

    def mul(self, other: complex) -> "FermionicOp":
        if not isinstance(other, (int, float, complex)):
            raise TypeError(
                f"Unsupported operand type(s) for *: 'FermionicOp' and '{type(other).__name__}'"
            )
        return FermionicOp(list(zip(self._labels, (other * self._coeffs).tolist())))

    def compose(self, other: "FermionicOp") -> "FermionicOp":
        if isinstance(other, FermionicOp):
            # Initialize new operator_list for the returned Fermionic operator
            new_data = []

            # Compute the product (Fermionic type operators consist of a sum of
            # FermionicOperator): F1 * F2 = (B1 + B2 + ...) * (C1 + C2 + ...) where Bi and Ci
            # are FermionicOperators
            for label1, cf1 in self.to_list():
                for label2, cf2 in other.to_list():
                    new_label, sign = self._single_mul(label1, label2)
                    if sign == 0:
                        continue
                    new_data.append((new_label, cf1 * cf2 * sign))

            if not new_data:
                return FermionicOp(("I" * self._register_length, 0))

            return FermionicOp(new_data)

        raise TypeError(
            f"Unsupported operand type(s) for *: 'FermionicOp' and '{type(other).__name__}'"
        )

    # Map the products of two operators on a single fermionic mode to their result.
    _MAPPING = {
        # 0                   - if product vanishes,
        # new label           - if product does not vanish
        ("I", "I"): "I",
        ("I", "+"): "+",
        ("I", "-"): "-",
        ("I", "N"): "N",
        ("I", "E"): "E",
        ("+", "I"): "+",
        ("+", "+"): "0",
        ("+", "-"): "N",
        ("+", "N"): "0",
        ("+", "E"): "+",
        ("-", "I"): "-",
        ("-", "+"): "E",
        ("-", "-"): "0",
        ("-", "N"): "-",
        ("-", "E"): "0",
        ("N", "I"): "N",
        ("N", "+"): "+",
        ("N", "-"): "0",
        ("N", "N"): "N",
        ("N", "E"): "0",
        ("E", "I"): "E",
        ("E", "+"): "0",
        ("E", "-"): "-",
        ("E", "N"): "0",
        ("E", "E"): "E",
    }

    @classmethod
    def _single_mul(cls, label1: str, label2: str) -> Tuple[str, complex]:
        if len(label1) != len(label2):
            raise QiskitNatureError("Operators act on Fermion Registers of different length")

        new_label = []
        sign = 1

        # count the number of `+` and `-` in the first label ahead of time
        count = label1.count("+") + label1.count("-")

        for pair in zip(label1, label2):
            # update the count as we progress
            char1, char2 = pair
            if char1 in "+-":
                count -= 1

            # Check what happens to the symbol
            new_char = cls._MAPPING[pair]
            if new_char == "0":
                return "I" * len(label1), 0
            new_label.append(new_char)
            # NOTE: we can ignore the type because the only scenario where an `int` occurs is caught
            # by the `if`-statement above.

            # If char2 is one of `+` or `-` we pick up a phase when commuting it to the position
            # of char1. However, we only care about this if the number of permutations has odd
            # parity.
            if count % 2 and char2 in "+-":
                sign *= -1

        return "".join(new_label), sign

    def add(self, other: "FermionicOp") -> "FermionicOp":
        if not isinstance(other, FermionicOp):
            raise TypeError(
                f"Unsupported operand type(s) for +: 'FermionicOp' and '{type(other).__name__}'"
            )

        # Check compatibility (i.e. operators act on same register length)
        if self.register_length != other.register_length:
            raise TypeError("Incompatible register lengths for '+'.")

        return FermionicOp(
            list(
                zip(self._labels + other._labels, np.hstack((self._coeffs, other._coeffs)).tolist())
            )
        )

    def to_list(self) -> List[Tuple[str, complex]]:
        """Getter for the operator_list of `self`"""
        return list(zip(self._labels, self._coeffs.tolist()))

    def adjoint(self) -> "FermionicOp":
        dagger_map = {"+": "-", "-": "+", "I": "I", "N": "N", "E": "E"}
        label_list = []
        coeff_list = []
        for label, coeff in zip(self._labels, self._coeffs.tolist()):
            conjugated_coeff = coeff.conjugate()

            daggered_label = []
            count = label.count("+") + label.count("-")
            for char in label:
                daggered_label.append(dagger_map[char])
                if char in "+-":
                    count -= 1
                    if count % 2 == 1:
                        conjugated_coeff *= -1

            label_list.append("".join(daggered_label))
            coeff_list.append(conjugated_coeff)

        return FermionicOp(list(zip(label_list, np.array(coeff_list, dtype=np.complex128))))

    def reduce(self, atol: Optional[float] = None, rtol: Optional[float] = None) -> "FermionicOp":
        if atol is None:
            atol = self.atol
        if rtol is None:
            rtol = self.rtol

        label_list, indexes = np.unique(self._labels, return_inverse=True, axis=0)
        coeff_list = np.zeros(len(self._coeffs), dtype=np.complex128)
        for i, val in zip(indexes, self._coeffs):
            coeff_list[i] += val
        non_zero = [
            i for i, v in enumerate(coeff_list) if not np.isclose(v, 0, atol=atol, rtol=rtol)
        ]
        if not non_zero:
            return FermionicOp(("I" * self.register_length, 0))
<<<<<<< HEAD
        new_labels = label_list[non_zero].tolist()
        new_coeffs = np.array(coeff_list)[non_zero].tolist()
        return FermionicOp(list(zip(new_labels, new_coeffs)))

    def __len__(self):
        return len(self._labels)

    @staticmethod
    def _validate_label(label: str) -> bool:
        return set(label).issubset({"I", "+", "-", "N", "E"})

    def to_normal_order_list(self) -> List[NormalOrder]:
        """Convert to the normal order. `E` is converted into `I - N`."""
        normal_order_list = []

        for label, coeff in self.to_list():
            splits = label.split("E")

            for inter_ops in product("IN", repeat=len(splits) - 1):
                label = splits[0]
                label += "".join(link + next_base for link, next_base in zip(inter_ops, splits[1:]))

                pluses = [
                    self.register_length - it.start() - 1 for it in re.finditer(r"\+|N", label)
                ]
                minuses = [
                    self.register_length - it.start() - 1 for it in re.finditer(r"-|N", label)
                ]

                count = sum(1 for plus in pluses for minus in minuses if plus < minus)
                sign_swap = (-1) ** count
                sign_n = (-1) ** inter_ops.count("N")
                new_coeff = coeff * sign_n * sign_swap

                normal_order_list.append(NormalOrder(pluses, minuses, new_coeff))

        return normal_order_list
=======
        return FermionicOp(list(zip(label_list[non_zero].tolist(), coeff_list[non_zero])))
>>>>>>> f544e0fd
<|MERGE_RESOLUTION|>--- conflicted
+++ resolved
@@ -13,20 +13,14 @@
 """The Fermionic-particle Operator."""
 
 import re
-<<<<<<< HEAD
 from itertools import product
-=======
->>>>>>> f544e0fd
 from typing import List, Optional, Tuple, Union
 
 import numpy as np
 from qiskit.utils.validation import validate_min, validate_range_exclusive_max
 
 from qiskit_nature import QiskitNatureError
-<<<<<<< HEAD
 from qiskit_nature.operators.second_quantization.normal_order import NormalOrder
-=======
->>>>>>> f544e0fd
 from qiskit_nature.operators.second_quantization.second_quantized_op import SecondQuantizedOp
 
 
@@ -403,17 +397,7 @@
         ]
         if not non_zero:
             return FermionicOp(("I" * self.register_length, 0))
-<<<<<<< HEAD
-        new_labels = label_list[non_zero].tolist()
-        new_coeffs = np.array(coeff_list)[non_zero].tolist()
-        return FermionicOp(list(zip(new_labels, new_coeffs)))
-
-    def __len__(self):
-        return len(self._labels)
-
-    @staticmethod
-    def _validate_label(label: str) -> bool:
-        return set(label).issubset({"I", "+", "-", "N", "E"})
+        return FermionicOp(list(zip(label_list[non_zero].tolist(), coeff_list[non_zero])))
 
     def to_normal_order_list(self) -> List[NormalOrder]:
         """Convert to the normal order. `E` is converted into `I - N`."""
@@ -440,7 +424,4 @@
 
                 normal_order_list.append(NormalOrder(pluses, minuses, new_coeff))
 
-        return normal_order_list
-=======
-        return FermionicOp(list(zip(label_list[non_zero].tolist(), coeff_list[non_zero])))
->>>>>>> f544e0fd
+        return normal_order_list